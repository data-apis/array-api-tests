"""
Test element-wise functions/operators against reference implementations.
"""
import cmath
import math
import operator
import builtins
from copy import copy
from enum import Enum, auto
from typing import Callable, List, NamedTuple, Optional, Sequence, TypeVar, Union

import pytest
from hypothesis import assume, given
from hypothesis import strategies as st

from . import _array_module as xp, api_version
from . import array_helpers as ah
from . import dtype_helpers as dh
from . import hypothesis_helpers as hh
from . import pytest_helpers as ph
from . import shape_helpers as sh
from . import xps
from .typing import Array, DataType, Param, Scalar, ScalarType, Shape


pytestmark = pytest.mark.unvectorized


EPS32 = xp.finfo(xp.float32).eps


def mock_int_dtype(n: int, dtype: DataType) -> int:
    """Returns equivalent of `n` that mocks `dtype` behaviour."""
    nbits = dh.dtype_nbits[dtype]
    mask = (1 << nbits) - 1
    n &= mask
    if dh.dtype_signed[dtype]:
        highest_bit = 1 << (nbits - 1)
        if n & highest_bit:
            n = -((~n & mask) + 1)
    return n


def isclose(
    a: float,
    b: float,
    maximum: float,
    *,
    rel_tol: float = 0.25,
    abs_tol: float = 1,
) -> bool:
    """Wraps math.isclose with very generous defaults.

    This is useful for many floating-point operations where the spec does not
    make accuracy requirements.
    """
    if math.isnan(a) or math.isnan(b):
        raise ValueError(f"{a=} and {b=}, but input must be non-NaN")
    if math.isinf(a):
        return math.isinf(b) or abs(b) > math.log(maximum)
    elif math.isinf(b):
        return math.isinf(a) or abs(a) > math.log(maximum)
    return math.isclose(a, b, rel_tol=rel_tol, abs_tol=abs_tol)


def isclose_complex(
    a: complex,
    b: complex,
    maximum: float,
    *,
    rel_tol: float = 0.25,
    abs_tol: float = 1,
) -> bool:
    """Like isclose() but specifically for complex values."""
    if cmath.isnan(a) or cmath.isnan(b):
        raise ValueError(f"{a=} and {b=}, but input must be non-NaN")
    if cmath.isinf(a):
        return cmath.isinf(b) or abs(b) > 2**(math.log2(maximum)//2)
    elif cmath.isinf(b):
        return cmath.isinf(a) or abs(a) > 2**(math.log2(maximum)//2)
    return cmath.isclose(a, b, rel_tol=rel_tol, abs_tol=abs_tol)


def default_filter(s: Scalar) -> bool:
    """Returns False when s is a non-finite or a signed zero.

    Used by default as these values are typically special-cased.
    """
    if isinstance(s, int):  # note bools are ints
        return True
    else:
        return math.isfinite(s) and s != 0


T = TypeVar("T")


def unary_assert_against_refimpl(
    func_name: str,
    in_: Array,
    res: Array,
    refimpl: Callable[[T], T],
    *,
    res_stype: Optional[ScalarType] = None,
    filter_: Callable[[Scalar], bool] = default_filter,
    strict_check: Optional[bool] = None,
    expr_template: Optional[str] = None,
):
    """
    Assert unary element-wise results are as expected.

    We iterate through every element in the input and resulting arrays, casting
    the respective elements (0-D arrays) to Python scalars, and assert against
    the expected output specified by the passed reference implementation, e.g.

        >>> x = xp.asarray([[0, 1], [2, 4]])
        >>> out = xp.square(x)
        >>> unary_assert_against_refimpl('square', x, out, lambda s: s ** 2)

        is equivalent to

        >>> for idx in np.ndindex(x.shape):
        ...     expected = int(x[idx]) ** 2
        ...     assert int(out[idx]) == expected

    Casting
    -------

    The input scalar type is inferred from the input array's dtype like so

        Array dtypes      | Python builtin type
        ----------------- | ---------------------
        xp.bool           | bool
        xp.int*, xp.uint* | int
        xp.float*         | float
        xp.complex*       | complex

    If res_stype=None (the default), the result scalar type is the same as the
    input scalar type. We can also specify the result scalar type ourselves, e.g.

        >>> x = xp.asarray([42., xp.inf])
        >>> out = xp.isinf(x)  # should be [False, True]
        >>> unary_assert_against_refimpl('isinf', x, out, math.isinf, res_stype=bool)

    Filtering special-cased values
    ------------------------------

    Values which are special-cased can be present in the input array, but get
    filtered before they can be asserted against refimpl.

    If filter_=default_filter (the default), all non-finite and floating zero
    values are filtered, e.g.

        >>> unary_assert_against_refimpl('sin', x, out, math.sin)

        is equivalent to

        >>> for idx in np.ndindex(x.shape):
        ...     at_x = float(x[idx])
        ...     if math.isfinite(at_x) or at_x != 0:
        ...         expected = math.sin(at_x)
        ...         assert math.isclose(float(out[idx]), expected)

    We can also specify the filter function ourselves, e.g.

        >>> def sqrt_filter(s: float) -> bool:
        ...    return math.isfinite(s) and s >= 0
        >>> unary_assert_against_refimpl('sqrt', x, out, math.sqrt, filter_=sqrt_filter)

        is equivalent to

        >>> for idx in np.ndindex(x.shape):
        ...     at_x = float(x[idx])
        ...     if math.isfinite(s) and s >=0:
        ...         expected = math.sin(at_x)
        ...         assert math.isclose(float(out[idx]), expected)

    Note we leave special-cased values in the input arrays, so as to ensure
    their presence doesn't affect the outputs respective to non-special-cased
    elements. We specifically test special case bevaiour in test_special_cases.py.

    Assertion strictness
    --------------------

    If strict_check=None (the default), integer elements are strictly asserted
    against, and floating elements are loosely asserted against, e.g.

        >>> unary_assert_against_refimpl('square', x, out, lambda s: s ** 2)

        is equivalent to

        >>> for idx in np.ndindex(x.shape):
        ...     expected = in_stype(x[idx]) ** 2
        ...     if in_stype == int:
        ...         assert int(out[idx]) == expected
        ...     else:  # in_stype == float
        ...         assert math.isclose(float(out[idx]), expected)

    Specifying strict_check as True or False will assert strictly/loosely
    respectively, regardless of dtype. This is useful for testing functions that
    have definitive outputs for floating inputs, i.e. rounding functions.

    Expressions in errors
    ---------------------

    Assertion error messages include an expression, by default using func_name
    like so

        >>> x = xp.asarray([42., xp.inf])
        >>> out = xp.isinf(x)
        >>> out
        [False, False]
        >>> unary_assert_against_refimpl('isinf', x, out, math.isinf, res_stype=bool)
        AssertionError: out[1]=False, but should be isinf(x[1])=True ...

    We can specify the expression template ourselves, e.g.

        >>> x = xp.asarray(True)
        >>> out = xp.logical_not(x)
        >>> out
        True
        >>> unary_assert_against_refimpl(
        ...    'logical_not', x, out, expr_template='(not {})={}'
        ... )
        AssertionError: out=True, but should be (not True)=False ...

    """
    if in_.shape != res.shape:
        raise ValueError(f"{res.shape=}, but should be {in_.shape=}")
    if expr_template is None:
        expr_template = func_name + "({})={}"
    in_stype = dh.get_scalar_type(in_.dtype)
    if res_stype is None:
        res_stype = dh.get_scalar_type(res.dtype)
    if res.dtype == xp.bool:
        m, M = (None, None)
    elif res.dtype in dh.complex_dtypes:
        m, M = dh.dtype_ranges[dh.dtype_components[res.dtype]]
    else:
        m, M = dh.dtype_ranges[res.dtype]
    if in_.dtype in dh.complex_dtypes:
        component_filter = copy(filter_)
        filter_ = lambda s: component_filter(s.real) and component_filter(s.imag)
    for idx in sh.ndindex(in_.shape):
        scalar_i = in_stype(in_[idx])
        if not filter_(scalar_i):
            continue
        try:
            expected = refimpl(scalar_i)
        except OverflowError:
            continue
        if res.dtype != xp.bool:
            if res.dtype in dh.complex_dtypes:
                if expected.real <= m or expected.real >= M:
                    continue
                if expected.imag <= m or expected.imag >= M:
                    continue
            else:
                if expected <= m or expected >= M:
                    continue
        scalar_o = res_stype(res[idx])
        f_i = sh.fmt_idx("x", idx)
        f_o = sh.fmt_idx("out", idx)
        expr = expr_template.format(f_i, expected)
        # TODO: strict check floating results too
        if strict_check == False or res.dtype in dh.all_float_dtypes:
            msg = (
                f"{f_o}={scalar_o}, but should be roughly {expr} [{func_name}()]\n"
                f"{f_i}={scalar_i}"
            )
            if res.dtype in dh.complex_dtypes:
                assert isclose_complex(scalar_o, expected, M), msg
            else:
                assert isclose(scalar_o, expected, M), msg
        else:
            assert scalar_o == expected, (
                f"{f_o}={scalar_o}, but should be {expr} [{func_name}()]\n"
                f"{f_i}={scalar_i}"
            )


def binary_assert_against_refimpl(
    func_name: str,
    left: Array,
    right: Array,
    res: Array,
    refimpl: Callable[[T, T], T],
    *,
    res_stype: Optional[ScalarType] = None,
    filter_: Callable[[Scalar], bool] = default_filter,
    strict_check: Optional[bool] = None,
    left_sym: str = "x1",
    right_sym: str = "x2",
    res_name: str = "out",
    expr_template: Optional[str] = None,
):
    """
    Assert binary element-wise results are as expected.

    See unary_assert_against_refimpl for more information.
    """
    if expr_template is None:
        expr_template = func_name + "({}, {})={}"
    in_stype = dh.get_scalar_type(left.dtype)
    if res_stype is None:
        res_stype = dh.get_scalar_type(left.dtype)
    if res_stype is None:
        res_stype = in_stype
    if res.dtype == xp.bool:
        m, M = (None, None)
    elif res.dtype in dh.complex_dtypes:
        m, M = dh.dtype_ranges[dh.dtype_components[res.dtype]]
    else:
        m, M = dh.dtype_ranges[res.dtype]
    if left.dtype in dh.complex_dtypes:
        component_filter = copy(filter_)
        filter_ = lambda s: component_filter(s.real) and component_filter(s.imag)
    for l_idx, r_idx, o_idx in sh.iter_indices(left.shape, right.shape, res.shape):
        scalar_l = in_stype(left[l_idx])
        scalar_r = in_stype(right[r_idx])
        if not (filter_(scalar_l) and filter_(scalar_r)):
            continue
        try:
            expected = refimpl(scalar_l, scalar_r)
        except OverflowError:
            continue
        if res.dtype != xp.bool:
            if res.dtype in dh.complex_dtypes:
                if expected.real <= m or expected.real >= M:
                    continue
                if expected.imag <= m or expected.imag >= M:
                    continue
            else:
                if expected <= m or expected >= M:
                    continue
        scalar_o = res_stype(res[o_idx])
        f_l = sh.fmt_idx(left_sym, l_idx)
        f_r = sh.fmt_idx(right_sym, r_idx)
        f_o = sh.fmt_idx(res_name, o_idx)
        expr = expr_template.format(f_l, f_r, expected)
        if strict_check == False or res.dtype in dh.all_float_dtypes:
            msg = (
                f"{f_o}={scalar_o}, but should be roughly {expr} [{func_name}()]\n"
                f"{f_l}={scalar_l}, {f_r}={scalar_r}"
            )
            if res.dtype in dh.complex_dtypes:
                assert isclose_complex(scalar_o, expected, M), msg
            else:
                assert isclose(scalar_o, expected, M), msg
        else:
            assert scalar_o == expected, (
                f"{f_o}={scalar_o}, but should be {expr} [{func_name}()]\n"
                f"{f_l}={scalar_l}, {f_r}={scalar_r}"
            )


def right_scalar_assert_against_refimpl(
    func_name: str,
    left: Array,
    right: Scalar,
    res: Array,
    refimpl: Callable[[T, T], T],
    *,
    res_stype: Optional[ScalarType] = None,
    filter_: Callable[[Scalar], bool] = default_filter,
    strict_check: Optional[bool] = None,
    left_sym: str = "x1",
    res_name: str = "out",
    expr_template: str = None,
):
    """
    Assert binary element-wise results from scalar operands are as expected.

    See unary_assert_against_refimpl for more information.
    """
    if expr_template is None:
        expr_template = func_name + "({}, {})={}"
    if left.dtype in dh.complex_dtypes:
        component_filter = copy(filter_)
        filter_ = lambda s: component_filter(s.real) and component_filter(s.imag)
    if filter_(right):
        return  # short-circuit here as there will be nothing to test
    in_stype = dh.get_scalar_type(left.dtype)
    if res_stype is None:
        res_stype = dh.get_scalar_type(left.dtype)
    if res_stype is None:
        res_stype = in_stype
    if res.dtype == xp.bool:
        m, M = (None, None)
    elif left.dtype in dh.complex_dtypes:
        m, M = dh.dtype_ranges[dh.dtype_components[left.dtype]]
    else:
        m, M = dh.dtype_ranges[left.dtype]
    for idx in sh.ndindex(res.shape):
        scalar_l = in_stype(left[idx])
        if not (filter_(scalar_l) and filter_(right)):
            continue
        try:
            expected = refimpl(scalar_l, right)
        except OverflowError:
            continue
        if left.dtype != xp.bool:
            if res.dtype in dh.complex_dtypes:
                if expected.real <= m or expected.real >= M:
                    continue
                if expected.imag <= m or expected.imag >= M:
                    continue
            else:
                if expected <= m or expected >= M:
                    continue
        scalar_o = res_stype(res[idx])
        f_l = sh.fmt_idx(left_sym, idx)
        f_o = sh.fmt_idx(res_name, idx)
        expr = expr_template.format(f_l, right, expected)
        if strict_check == False or res.dtype in dh.all_float_dtypes:
            msg = (
                f"{f_o}={scalar_o}, but should be roughly {expr} [{func_name}()]\n"
                f"{f_l}={scalar_l}"
            )
            if res.dtype in dh.complex_dtypes:
                assert isclose_complex(scalar_o, expected, M), msg
            else:
                assert isclose(scalar_o, expected, M), msg
        else:
            assert scalar_o == expected, (
                f"{f_o}={scalar_o}, but should be {expr} [{func_name}()]\n"
                f"{f_l}={scalar_l}"
            )


# When appropriate, this module tests operators alongside their respective
# elementwise methods. We do this by parametrizing a generalised test method
# with every relevant method and operator.
#
# Notable arguments in the parameter's context object:
# - The function object, which for operator test cases is a wrapper that allows
#   test logic to be generalised.
# - The argument strategies, which can be used to draw arguments for the test
#   case. They may require additional filtering for certain test cases.
# - right_is_scalar (binary parameters only), which denotes if the right
#   argument is a scalar in a test case. This can be used to appropriately
#   adjust draw filtering and test logic.


func_to_op = {v: k for k, v in dh.op_to_func.items()}
all_op_to_symbol = {**dh.binary_op_to_symbol, **dh.inplace_op_to_symbol}
finite_kw = {"allow_nan": False, "allow_infinity": False}


class UnaryParamContext(NamedTuple):
    func_name: str
    func: Callable[[Array], Array]
    strat: st.SearchStrategy[Array]

    @property
    def id(self) -> str:
        return self.func_name

    def __repr__(self):
        return f"UnaryParamContext(<{self.id}>)"


def make_unary_params(
    elwise_func_name: str,
    dtypes: Sequence[DataType],
    *,
    min_version: str = "2021.12",
) -> List[Param[UnaryParamContext]]:
    dtypes = [d for d in dtypes if not isinstance(d, xp._UndefinedStub)]
    assert len(dtypes) > 0  # sanity check
    if api_version < "2022.12":
        dtypes = [d for d in dtypes if d not in dh.complex_dtypes]
    dtypes_strat = st.sampled_from(dtypes)
    strat = hh.arrays(dtype=dtypes_strat, shape=hh.shapes())
    func_ctx = UnaryParamContext(
        func_name=elwise_func_name, func=getattr(xp, elwise_func_name), strat=strat
    )
    op_name = func_to_op[elwise_func_name]
    op_ctx = UnaryParamContext(
        func_name=op_name, func=lambda x: getattr(x, op_name)(), strat=strat
    )
    if api_version < min_version:
        marks = pytest.mark.skip(
            reason=f"requires ARRAY_API_TESTS_VERSION >= {min_version}"
        )
    else:
        marks = ()
    return [
        pytest.param(func_ctx, id=func_ctx.id, marks=marks),
        pytest.param(op_ctx, id=op_ctx.id, marks=marks),
    ]


class FuncType(Enum):
    FUNC = auto()
    OP = auto()
    IOP = auto()


shapes_kw = {"min_side": 1}


class BinaryParamContext(NamedTuple):
    func_name: str
    func: Callable[[Array, Union[Scalar, Array]], Array]
    left_sym: str
    left_strat: st.SearchStrategy[Array]
    right_sym: str
    right_strat: st.SearchStrategy[Union[Scalar, Array]]
    right_is_scalar: bool
    res_name: str

    @property
    def id(self) -> str:
        return f"{self.func_name}({self.left_sym}, {self.right_sym})"

    def __repr__(self):
        return f"BinaryParamContext(<{self.id}>)"


def make_binary_params(
    elwise_func_name: str, dtypes: Sequence[DataType]
) -> List[Param[BinaryParamContext]]:
    dtypes = [d for d in dtypes if not isinstance(d, xp._UndefinedStub)]
    assert len(dtypes) > 0  # sanity check
    shared_oneway_dtypes = st.shared(hh.oneway_promotable_dtypes(dtypes))
    left_dtypes = shared_oneway_dtypes.map(lambda D: D.result_dtype)
    right_dtypes = shared_oneway_dtypes.map(lambda D: D.input_dtype)

    def make_param(
        func_name: str, func_type: FuncType, right_is_scalar: bool
    ) -> Param[BinaryParamContext]:
        if right_is_scalar:
            left_sym = "x"
            right_sym = "s"
        else:
            left_sym = "x1"
            right_sym = "x2"

        if right_is_scalar:
            left_strat = hh.arrays(dtype=left_dtypes, shape=hh.shapes(**shapes_kw))
            right_strat = right_dtypes.flatmap(lambda d: hh.from_dtype(d, **finite_kw))
        else:
            if func_type is FuncType.IOP:
                shared_oneway_shapes = st.shared(hh.oneway_broadcastable_shapes())
                left_strat = hh.arrays(
                    dtype=left_dtypes,
                    shape=shared_oneway_shapes.map(lambda S: S.result_shape),
                )
                right_strat = hh.arrays(
                    dtype=right_dtypes,
                    shape=shared_oneway_shapes.map(lambda S: S.input_shape),
                )
            else:
                mutual_shapes = st.shared(
                    hh.mutually_broadcastable_shapes(2, **shapes_kw)
                )
                left_strat = hh.arrays(
                    dtype=left_dtypes, shape=mutual_shapes.map(lambda pair: pair[0])
                )
                right_strat = hh.arrays(
                    dtype=right_dtypes, shape=mutual_shapes.map(lambda pair: pair[1])
                )

        if func_type is FuncType.FUNC:
            func = getattr(xp, func_name)
        else:
            op_sym = all_op_to_symbol[func_name]
            expr = f"{left_sym} {op_sym} {right_sym}"
            if func_type is FuncType.OP:

                def func(l: Array, r: Union[Scalar, Array]) -> Array:
                    locals_ = {}
                    locals_[left_sym] = l
                    locals_[right_sym] = r
                    return eval(expr, locals_)

            else:

                def func(l: Array, r: Union[Scalar, Array]) -> Array:
                    locals_ = {}
                    locals_[left_sym] = xp.asarray(l, copy=True)  # prevents mutating l
                    locals_[right_sym] = r
                    exec(expr, locals_)
                    return locals_[left_sym]

            func.__name__ = func_name  # for repr

        if func_type is FuncType.IOP:
            res_name = left_sym
        else:
            res_name = "out"

        ctx = BinaryParamContext(
            func_name,
            func,
            left_sym,
            left_strat,
            right_sym,
            right_strat,
            right_is_scalar,
            res_name,
        )
        return pytest.param(ctx, id=ctx.id)

    op_name = func_to_op[elwise_func_name]
    params = [
        make_param(elwise_func_name, FuncType.FUNC, False),
        make_param(op_name, FuncType.OP, False),
        make_param(op_name, FuncType.OP, True),
    ]
    iop_name = f"__i{op_name[2:]}"
    if iop_name in dh.inplace_op_to_symbol.keys():
        params.append(make_param(iop_name, FuncType.IOP, False))
        params.append(make_param(iop_name, FuncType.IOP, True))

    return params


def binary_param_assert_dtype(
    ctx: BinaryParamContext,
    left: Array,
    right: Union[Array, Scalar],
    res: Array,
    expected: Optional[DataType] = None,
):
    if ctx.right_is_scalar:
        in_dtypes = left.dtype
    else:
        in_dtypes = [left.dtype, right.dtype]  # type: ignore
    ph.assert_dtype(
        ctx.func_name, in_dtype=in_dtypes, out_dtype=res.dtype, expected=expected, repr_name=f"{ctx.res_name}.dtype"
    )


def binary_param_assert_shape(
    ctx: BinaryParamContext,
    left: Array,
    right: Union[Array, Scalar],
    res: Array,
    expected: Optional[Shape] = None,
):
    if ctx.right_is_scalar:
        in_shapes = [left.shape]
    else:
        in_shapes = [left.shape, right.shape]  # type: ignore
    ph.assert_result_shape(
        ctx.func_name, in_shapes=in_shapes, out_shape=res.shape, expected=expected, repr_name=f"{ctx.res_name}.shape"
    )


def binary_param_assert_against_refimpl(
    ctx: BinaryParamContext,
    left: Array,
    right: Union[Array, Scalar],
    res: Array,
    op_sym: str,
    refimpl: Callable[[T, T], T],
    *,
    res_stype: Optional[ScalarType] = None,
    filter_: Callable[[Scalar], bool] = default_filter,
    strict_check: Optional[bool] = None,
):
    expr_template = "({} " + op_sym + " {})={}"
    if ctx.right_is_scalar:
        right_scalar_assert_against_refimpl(
            func_name=ctx.func_name,
            left_sym=ctx.left_sym,
            left=left,
            right=right,
            res_stype=res_stype,
            res_name=ctx.res_name,
            res=res,
            refimpl=refimpl,
            expr_template=expr_template,
            filter_=filter_,
            strict_check=strict_check,
        )
    else:
        binary_assert_against_refimpl(
            func_name=ctx.func_name,
            left_sym=ctx.left_sym,
            left=left,
            right_sym=ctx.right_sym,
            right=right,
            res_stype=res_stype,
            res_name=ctx.res_name,
            res=res,
            refimpl=refimpl,
            expr_template=expr_template,
            filter_=filter_,
            strict_check=strict_check,
        )


def _convert_scalars_helper(x1, x2):
    """Convert python scalar to arrays, record the shapes/dtypes of arrays.

    For inputs being scalars or arrays, return the dtypes and shapes of array arguments,
    and all arguments converted to arrays.

    dtypes are separate to help distinguishing between 
    `py_scalar + f32_array -> f32_array` and `f64_array + f32_array -> f64_array`
    """
    if dh.is_scalar(x1):
        in_dtypes = [x2.dtype]
        in_shapes = [x2.shape]
        x1a, x2a = xp.asarray(x1), x2
    elif dh.is_scalar(x2):
        in_dtypes = [x1.dtype]
        in_shapes = [x1.shape]
        x1a, x2a = x1, xp.asarray(x2)
    else:
        in_dtypes = [x1.dtype, x2.dtype]
        in_shapes = [x1.shape, x2.shape]
        x1a, x2a = x1, x2

    return in_dtypes, in_shapes, (x1a, x2a)


def _assert_correctness_binary(
    name, func, in_dtypes, in_shapes, in_arrs, out, expected_dtype=None, **kwargs
):
    x1a, x2a = in_arrs
    ph.assert_dtype(name, in_dtype=in_dtypes, out_dtype=out.dtype, expected=expected_dtype)
    ph.assert_result_shape(name, in_shapes=in_shapes, out_shape=out.shape)
    check_values = kwargs.pop('check_values', None)
    if check_values:
        binary_assert_against_refimpl(name, x1a, x2a, out, func, **kwargs)


@pytest.mark.parametrize("ctx", make_unary_params("abs", dh.numeric_dtypes))
@given(data=st.data())
def test_abs(ctx, data):
    x = data.draw(ctx.strat, label="x")
    # abs of the smallest negative integer is out-of-scope
    if x.dtype in dh.int_dtypes:
        assume(xp.all(x > dh.dtype_ranges[x.dtype].min))

    out = ctx.func(x)

    if x.dtype in dh.complex_dtypes:
        assert out.dtype == dh.dtype_components[x.dtype]
    else:
        ph.assert_dtype(ctx.func_name, in_dtype=x.dtype, out_dtype=out.dtype)
    ph.assert_shape(ctx.func_name, out_shape=out.shape, expected=x.shape)
    unary_assert_against_refimpl(
        ctx.func_name,
        x,
        out,
        abs,  # type: ignore
        res_stype=float if x.dtype in dh.complex_dtypes else None,
        expr_template="abs({})={}",
        # filter_=lambda s: (
        #     s == float("infinity") or (cmath.isfinite(s) and not ph.is_neg_zero(s))
        # ),
    )


@given(hh.arrays(dtype=hh.all_floating_dtypes(), shape=hh.shapes()))
def test_acos(x):
    out = xp.acos(x)
    ph.assert_dtype("acos", in_dtype=x.dtype, out_dtype=out.dtype)
    ph.assert_shape("acos", out_shape=out.shape, expected=x.shape)
    refimpl = cmath.acos if x.dtype in dh.complex_dtypes else math.acos
    filter_ = default_filter if x.dtype in dh.complex_dtypes else lambda s: default_filter(s) and -1 <= s <= 1
    unary_assert_against_refimpl(
        "acos", x, out, refimpl, filter_=filter_
    )


@given(hh.arrays(dtype=hh.all_floating_dtypes(), shape=hh.shapes()))
def test_acosh(x):
    out = xp.acosh(x)
    ph.assert_dtype("acosh", in_dtype=x.dtype, out_dtype=out.dtype)
    ph.assert_shape("acosh", out_shape=out.shape, expected=x.shape)
    refimpl = cmath.acosh if x.dtype in dh.complex_dtypes else math.acosh
    filter_ = default_filter if x.dtype in dh.complex_dtypes else lambda s: default_filter(s) and s >= 1
    unary_assert_against_refimpl(
        "acosh", x, out, refimpl, filter_=filter_
    )


@pytest.mark.parametrize("ctx,", make_binary_params("add", dh.numeric_dtypes))
@given(data=st.data())
def test_add(ctx, data):
    left = data.draw(ctx.left_strat, label=ctx.left_sym)
    right = data.draw(ctx.right_strat, label=ctx.right_sym)

    with hh.reject_overflow():
        res = ctx.func(left, right)

    binary_param_assert_dtype(ctx, left, right, res)
    binary_param_assert_shape(ctx, left, right, res)
    binary_param_assert_against_refimpl(ctx, left, right, res, "+", operator.add)


@given(hh.arrays(dtype=hh.all_floating_dtypes(), shape=hh.shapes()))
def test_asin(x):
    out = xp.asin(x)
    ph.assert_dtype("asin", in_dtype=x.dtype, out_dtype=out.dtype)
    ph.assert_shape("asin", out_shape=out.shape, expected=x.shape)
    refimpl = cmath.asin if x.dtype in dh.complex_dtypes else math.asin
    filter_ = default_filter if x.dtype in dh.complex_dtypes else lambda s: default_filter(s) and -1 <= s <= 1
    unary_assert_against_refimpl(
        "asin", x, out, refimpl, filter_=filter_
    )


@given(hh.arrays(dtype=hh.all_floating_dtypes(), shape=hh.shapes()))
def test_asinh(x):
    out = xp.asinh(x)
    ph.assert_dtype("asinh", in_dtype=x.dtype, out_dtype=out.dtype)
    ph.assert_shape("asinh", out_shape=out.shape, expected=x.shape)
    refimpl = cmath.asinh if x.dtype in dh.complex_dtypes else math.asinh
    unary_assert_against_refimpl("asinh", x, out, refimpl)


@given(hh.arrays(dtype=hh.all_floating_dtypes(), shape=hh.shapes()))
def test_atan(x):
    out = xp.atan(x)
    ph.assert_dtype("atan", in_dtype=x.dtype, out_dtype=out.dtype)
    ph.assert_shape("atan", out_shape=out.shape, expected=x.shape)
    refimpl = cmath.atan if x.dtype in dh.complex_dtypes else math.atan
    unary_assert_against_refimpl("atan", x, out, refimpl)


@given(*hh.two_mutual_arrays(dh.real_float_dtypes))
def test_atan2(x1, x2):
    out = xp.atan2(x1, x2)
    _assert_correctness_binary(
        "atan",
        cmath.atan2 if x1.dtype in dh.complex_dtypes else math.atan2,
        in_dtypes=[x1.dtype, x2.dtype],
        in_shapes=[x1.shape, x2.shape],
        in_arrs=[x1, x2],
        out=out,
    )


@given(hh.arrays(dtype=hh.all_floating_dtypes(), shape=hh.shapes()))
def test_atanh(x):
    out = xp.atanh(x)
    ph.assert_dtype("atanh", in_dtype=x.dtype, out_dtype=out.dtype)
    ph.assert_shape("atanh", out_shape=out.shape, expected=x.shape)
    refimpl = cmath.atanh if x.dtype in dh.complex_dtypes else math.atanh
    filter_ = default_filter if x.dtype in dh.complex_dtypes else lambda s: default_filter(s) and -1 < s < 1
    unary_assert_against_refimpl(
        "atanh",
        x,
        out,
        refimpl,
        filter_=filter_,
    )


@pytest.mark.parametrize(
    "ctx", make_binary_params("bitwise_and", dh.bool_and_all_int_dtypes)
)
@given(data=st.data())
def test_bitwise_and(ctx, data):
    left = data.draw(ctx.left_strat, label=ctx.left_sym)
    right = data.draw(ctx.right_strat, label=ctx.right_sym)

    res = ctx.func(left, right)

    binary_param_assert_dtype(ctx, left, right, res)
    binary_param_assert_shape(ctx, left, right, res)
    if left.dtype == xp.bool:
        refimpl = operator.and_
    else:
        refimpl = lambda l, r: mock_int_dtype(l & r, res.dtype)
    binary_param_assert_against_refimpl(ctx, left, right, res, "&", refimpl)


@pytest.mark.parametrize(
    "ctx", make_binary_params("bitwise_left_shift", dh.all_int_dtypes)
)
@given(data=st.data())
def test_bitwise_left_shift(ctx, data):
    left = data.draw(ctx.left_strat, label=ctx.left_sym)
    right = data.draw(ctx.right_strat, label=ctx.right_sym)
    if ctx.right_is_scalar:
        assume(right >= 0)
    else:
        assume(not xp.any(ah.isnegative(right)))

    res = ctx.func(left, right)

    binary_param_assert_dtype(ctx, left, right, res)
    binary_param_assert_shape(ctx, left, right, res)
    nbits = dh.dtype_nbits[res.dtype]
    binary_param_assert_against_refimpl(
        ctx, left, right, res, "<<", lambda l, r: l << r if r < nbits else 0
    )


@pytest.mark.parametrize(
    "ctx", make_unary_params("bitwise_invert", dh.bool_and_all_int_dtypes)
)
@given(data=st.data())
def test_bitwise_invert(ctx, data):
    x = data.draw(ctx.strat, label="x")

    out = ctx.func(x)

    ph.assert_dtype(ctx.func_name, in_dtype=x.dtype, out_dtype=out.dtype)
    ph.assert_shape(ctx.func_name, out_shape=out.shape, expected=x.shape)
    if x.dtype == xp.bool:
        refimpl = operator.not_
    else:
        refimpl = lambda s: mock_int_dtype(~s, x.dtype)
    unary_assert_against_refimpl(ctx.func_name, x, out, refimpl, expr_template="~{}={}")


@pytest.mark.parametrize(
    "ctx", make_binary_params("bitwise_or", dh.bool_and_all_int_dtypes)
)
@given(data=st.data())
def test_bitwise_or(ctx, data):
    left = data.draw(ctx.left_strat, label=ctx.left_sym)
    right = data.draw(ctx.right_strat, label=ctx.right_sym)

    res = ctx.func(left, right)

    binary_param_assert_dtype(ctx, left, right, res)
    binary_param_assert_shape(ctx, left, right, res)
    if left.dtype == xp.bool:
        refimpl = operator.or_
    else:
        refimpl = lambda l, r: mock_int_dtype(l | r, res.dtype)
    binary_param_assert_against_refimpl(ctx, left, right, res, "|", refimpl)


@pytest.mark.parametrize(
    "ctx", make_binary_params("bitwise_right_shift", dh.all_int_dtypes)
)
@given(data=st.data())
def test_bitwise_right_shift(ctx, data):
    left = data.draw(ctx.left_strat, label=ctx.left_sym)
    right = data.draw(ctx.right_strat, label=ctx.right_sym)
    if ctx.right_is_scalar:
        assume(right >= 0)
    else:
        assume(not xp.any(ah.isnegative(right)))

    res = ctx.func(left, right)

    binary_param_assert_dtype(ctx, left, right, res)
    binary_param_assert_shape(ctx, left, right, res)
    binary_param_assert_against_refimpl(
        ctx, left, right, res, ">>", lambda l, r: mock_int_dtype(l >> r, res.dtype)
    )


@pytest.mark.parametrize(
    "ctx", make_binary_params("bitwise_xor", dh.bool_and_all_int_dtypes)
)
@given(data=st.data())
def test_bitwise_xor(ctx, data):
    left = data.draw(ctx.left_strat, label=ctx.left_sym)
    right = data.draw(ctx.right_strat, label=ctx.right_sym)

    res = ctx.func(left, right)

    binary_param_assert_dtype(ctx, left, right, res)
    binary_param_assert_shape(ctx, left, right, res)
    if left.dtype == xp.bool:
        refimpl = operator.xor
    else:
        refimpl = lambda l, r: mock_int_dtype(l ^ r, res.dtype)
    binary_param_assert_against_refimpl(ctx, left, right, res, "^", refimpl)


@given(hh.arrays(dtype=hh.real_dtypes, shape=hh.shapes()))
def test_ceil(x):
    out = xp.ceil(x)
    ph.assert_dtype("ceil", in_dtype=x.dtype, out_dtype=out.dtype)
    ph.assert_shape("ceil", out_shape=out.shape, expected=x.shape)
    unary_assert_against_refimpl("ceil", x, out, math.ceil, strict_check=True)


@pytest.mark.min_version("2023.12")
@given(x=hh.arrays(dtype=hh.real_dtypes, shape=hh.shapes()), data=st.data())
def test_clip(x, data):
    # Ensure that if both min and max are arrays that all three of x, min, max
    # are broadcast compatible.
    shape1, shape2 = data.draw(hh.mutually_broadcastable_shapes(2,
                                                                base_shape=x.shape),
                                label="min.shape, max.shape")

    min = data.draw(st.one_of(
        st.none(),
        hh.scalars(dtypes=st.just(x.dtype)),
        hh.arrays(dtype=st.just(x.dtype), shape=shape1),
    ), label="min")
    max = data.draw(st.one_of(
        st.none(),
        hh.scalars(dtypes=st.just(x.dtype)),
        hh.arrays(dtype=st.just(x.dtype), shape=shape2),
    ), label="max")

    # min > max is undefined (but allow nans)
    assume(min is None or max is None or not xp.any(ah.less(xp.asarray(max), xp.asarray(min))))

    kw = data.draw(
        hh.specified_kwargs(
            ("min", min, None),
            ("max", max, None)),
        label="kwargs")

    out = xp.clip(x, **kw)

    # min and max do not participate in type promotion
    ph.assert_dtype("clip", in_dtype=x.dtype, out_dtype=out.dtype)

    shapes = [x.shape]
    if min is not None and not dh.is_scalar(min):
        shapes.append(min.shape)
    if max is not None and not dh.is_scalar(max):
        shapes.append(max.shape)
    expected_shape = sh.broadcast_shapes(*shapes)
    ph.assert_shape("clip", out_shape=out.shape, expected=expected_shape)

    # This is based on right_scalar_assert_against_refimpl and
    # binary_assert_against_refimpl. clip() is currently the only ternary
    # elementwise function and the only function that supports arrays and
    # scalars. However, where() (in test_searching_functions) is similar
    # and if scalar support is added to it, we may want to factor out and
    # reuse this logic.

    def refimpl(_x, _min, _max):
        # Skip cases where _min and _max are integers whose values do not
        # fit in the dtype of _x, since this behavior is unspecified.
        if dh.is_int_dtype(x.dtype):
            if _min is not None and _min not in dh.dtype_ranges[x.dtype]:
                return None
            if _max is not None and _max not in dh.dtype_ranges[x.dtype]:
                return None

        # If min or max are float64 and x is float32, they will need to be
        # downcast to float32. This could result in a round in the wrong
        # direction meaning the resulting clipped value might not actually be
        # between min and max. This behavior is unspecified, so skip any cases
        # where x is within the rounding error of downcasting min or max.
        if x.dtype == xp.float32:
            if min is not None and not dh.is_scalar(min) and min.dtype == xp.float64 and math.isfinite(_min):
                _min_float32 = float(xp.asarray(_min, dtype=xp.float32))
                if math.isinf(_min_float32):
                    return None
                tol = abs(_min - _min_float32)
                if math.isclose(_min, _min_float32, abs_tol=tol):
                    return None
            if max is not None and not dh.is_scalar(max) and max.dtype == xp.float64 and math.isfinite(_max):
                _max_float32 = float(xp.asarray(_max, dtype=xp.float32))
                if math.isinf(_max_float32):
                    return None
                tol = abs(_max - _max_float32)
                if math.isclose(_max, _max_float32, abs_tol=tol):
                    return None

        if (math.isnan(_x)
            or (_min is not None and math.isnan(_min))
            or (_max is not None and math.isnan(_max))):
            return math.nan
        if _min is _max is None:
            return _x
        if _max is None:
            return builtins.max(_x, _min)
        if _min is None:
            return builtins.min(_x, _max)
        return builtins.min(builtins.max(_x, _min), _max)

    stype = dh.get_scalar_type(x.dtype)
    min_shape = () if min is None or dh.is_scalar(min) else min.shape
    max_shape = () if max is None or dh.is_scalar(max) else max.shape

    for x_idx, min_idx, max_idx, o_idx in sh.iter_indices(
            x.shape, min_shape, max_shape, out.shape):
        x_val = stype(x[x_idx])
        if min is None or dh.is_scalar(min):
            min_val = min
        else:
            min_val = stype(min[min_idx])
        if max is None or dh.is_scalar(max):
            max_val = max
        else:
            max_val = stype(max[max_idx])
        expected = refimpl(x_val, min_val, max_val)
        if expected is None:
            continue
        out_val = stype(out[o_idx])
        if math.isnan(expected):
            assert math.isnan(out_val), (
                f"out[{o_idx}]={out[o_idx]} but should be nan [clip()]\n"
                f"x[{x_idx}]={x_val}, min[{min_idx}]={min_val}, max[{max_idx}]={max_val}"
            )
        else:
            if out.dtype == xp.float32:
                # conversion to builtin float is prone to roundoff errors
                close_enough = math.isclose(out_val, expected, rel_tol=EPS32)
            else:
                close_enough = out_val == expected

            assert close_enough, (
                f"out[{o_idx}]={out[o_idx]} but should be {expected} [clip()]\n"
                f"x[{x_idx}]={x_val}, min[{min_idx}]={min_val}, max[{max_idx}]={max_val}"
            )


@pytest.mark.min_version("2022.12")
@pytest.mark.skipif(hh.complex_dtypes.is_empty, reason="no complex data types to draw from")
@given(hh.arrays(dtype=hh.complex_dtypes, shape=hh.shapes()))
def test_conj(x):
    out = xp.conj(x)
    ph.assert_dtype("conj", in_dtype=x.dtype, out_dtype=out.dtype)
    ph.assert_shape("conj", out_shape=out.shape, expected=x.shape)
    unary_assert_against_refimpl("conj", x, out, operator.methodcaller("conjugate"))


@pytest.mark.min_version("2023.12")
@given(*hh.two_mutual_arrays(dh.real_float_dtypes))
def test_copysign(x1, x2):
    out = xp.copysign(x1, x2)
    ph.assert_dtype("copysign", in_dtype=[x1.dtype, x2.dtype], out_dtype=out.dtype)
    ph.assert_result_shape("copysign", in_shapes=[x1.shape, x2.shape], out_shape=out.shape)
    binary_assert_against_refimpl("copysign", x1, x2, out, math.copysign)


@given(hh.arrays(dtype=hh.all_floating_dtypes(), shape=hh.shapes()))
def test_cos(x):
    out = xp.cos(x)
    ph.assert_dtype("cos", in_dtype=x.dtype, out_dtype=out.dtype)
    ph.assert_shape("cos", out_shape=out.shape, expected=x.shape)
    refimpl = cmath.cos if x.dtype in dh.complex_dtypes else math.cos
    unary_assert_against_refimpl("cos", x, out, refimpl)


@given(hh.arrays(dtype=hh.all_floating_dtypes(), shape=hh.shapes()))
def test_cosh(x):
    out = xp.cosh(x)
    ph.assert_dtype("cosh", in_dtype=x.dtype, out_dtype=out.dtype)
    ph.assert_shape("cosh", out_shape=out.shape, expected=x.shape)
    refimpl = cmath.cosh if x.dtype in dh.complex_dtypes else math.cosh
    unary_assert_against_refimpl("cosh", x, out, refimpl)


@pytest.mark.parametrize("ctx", make_binary_params("divide", dh.all_float_dtypes))
@given(data=st.data())
def test_divide(ctx, data):
    left = data.draw(ctx.left_strat, label=ctx.left_sym)
    right = data.draw(ctx.right_strat, label=ctx.right_sym)
    if ctx.right_is_scalar:
        assume  # TODO: assume what?

    res = ctx.func(left, right)

    binary_param_assert_dtype(ctx, left, right, res)
    binary_param_assert_shape(ctx, left, right, res)
    binary_param_assert_against_refimpl(
        ctx,
        left,
        right,
        res,
        "/",
        operator.truediv,
        filter_=lambda s: cmath.isfinite(s) and s != 0,
    )


@pytest.mark.parametrize("ctx", make_binary_params("equal", dh.all_dtypes))
@given(data=st.data())
def test_equal(ctx, data):
    left = data.draw(ctx.left_strat, label=ctx.left_sym)
    right = data.draw(ctx.right_strat, label=ctx.right_sym)

    out = ctx.func(left, right)

    binary_param_assert_dtype(ctx, left, right, out, xp.bool)
    binary_param_assert_shape(ctx, left, right, out)
    if not ctx.right_is_scalar:
        # We manually promote the dtypes as incorrect internal type promotion
        # could lead to false positives. For example
        #
        #     >>> xp.equal(
        #     ...     xp.asarray(1.0, dtype=xp.float32),
        #     ...     xp.asarray(1.00000001, dtype=xp.float64),
        #     ... )
        #
        # would erroneously be True if float64 downcasted to float32.
        promoted_dtype = dh.promotion_table[left.dtype, right.dtype]
        left = xp.astype(left, promoted_dtype)
        right = xp.astype(right, promoted_dtype)
    binary_param_assert_against_refimpl(
        ctx, left, right, out, "==", operator.eq, res_stype=bool
    )


@given(hh.arrays(dtype=hh.all_floating_dtypes(), shape=hh.shapes()))
def test_exp(x):
    out = xp.exp(x)
    ph.assert_dtype("exp", in_dtype=x.dtype, out_dtype=out.dtype)
    ph.assert_shape("exp", out_shape=out.shape, expected=x.shape)
    refimpl = cmath.exp if x.dtype in dh.complex_dtypes else math.exp
    unary_assert_against_refimpl("exp", x, out, refimpl)


@given(hh.arrays(dtype=hh.all_floating_dtypes(), shape=hh.shapes()))
def test_expm1(x):
    out = xp.expm1(x)
    ph.assert_dtype("expm1", in_dtype=x.dtype, out_dtype=out.dtype)
    ph.assert_shape("expm1", out_shape=out.shape, expected=x.shape)
    if x.dtype in dh.complex_dtypes:
        def refimpl(z):
            # There's no cmath.expm1. Use
            #
            # exp(x+yi) - 1
            # = exp(x)exp(yi) - 1
            # = exp(x)(cos(y) + sin(y)i) - 1
            # = (exp(x) - 1)cos(y) + (cos(y) - 1) + exp(x)sin(y)i
            # = expm1(x)cos(y) - 2sin(y/2)^2 + exp(x)sin(y)i
            #
            # where 1 - cos(y) = 2sin(y/2)^2 is used to avoid loss of
            # significance near y = 0.
            re, im = z.real, z.imag
            return math.expm1(re)*math.cos(im) - 2*math.sin(im/2)**2 + 1j*math.exp(re)*math.sin(im)
    else:
        refimpl = math.expm1
    unary_assert_against_refimpl("expm1", x, out, refimpl)


@given(hh.arrays(dtype=hh.real_dtypes, shape=hh.shapes()))
def test_floor(x):
    out = xp.floor(x)
    ph.assert_dtype("floor", in_dtype=x.dtype, out_dtype=out.dtype)
    ph.assert_shape("floor", out_shape=out.shape, expected=x.shape)
    if x.dtype in dh.complex_dtypes:
        def refimpl(z):
            return complex(math.floor(z.real), math.floor(z.imag))
    else:
        refimpl = math.floor
    unary_assert_against_refimpl("floor", x, out, refimpl, strict_check=True)


@pytest.mark.parametrize("ctx", make_binary_params("floor_divide", dh.real_dtypes))
@given(data=st.data())
def test_floor_divide(ctx, data):
    left = data.draw(
        ctx.left_strat.filter(lambda x: not xp.any(x == 0)), label=ctx.left_sym
    )
    right = data.draw(ctx.right_strat, label=ctx.right_sym)
    if ctx.right_is_scalar:
        assume(right != 0)
    else:
        assume(not xp.any(right == 0))

    res = ctx.func(left, right)

    binary_param_assert_dtype(ctx, left, right, res)
    binary_param_assert_shape(ctx, left, right, res)
    binary_param_assert_against_refimpl(ctx, left, right, res, "//", operator.floordiv)


@pytest.mark.parametrize("ctx", make_binary_params("greater", dh.real_dtypes))
@given(data=st.data())
def test_greater(ctx, data):
    left = data.draw(ctx.left_strat, label=ctx.left_sym)
    right = data.draw(ctx.right_strat, label=ctx.right_sym)

    out = ctx.func(left, right)

    binary_param_assert_dtype(ctx, left, right, out, xp.bool)
    binary_param_assert_shape(ctx, left, right, out)
    if not ctx.right_is_scalar:
        # See test_equal note
        promoted_dtype = dh.promotion_table[left.dtype, right.dtype]
        left = xp.astype(left, promoted_dtype)
        right = xp.astype(right, promoted_dtype)
    binary_param_assert_against_refimpl(
        ctx, left, right, out, ">", operator.gt, res_stype=bool
    )


@pytest.mark.parametrize("ctx", make_binary_params("greater_equal", dh.real_dtypes))
@given(data=st.data())
def test_greater_equal(ctx, data):
    left = data.draw(ctx.left_strat, label=ctx.left_sym)
    right = data.draw(ctx.right_strat, label=ctx.right_sym)

    out = ctx.func(left, right)

    binary_param_assert_dtype(ctx, left, right, out, xp.bool)
    binary_param_assert_shape(ctx, left, right, out)
    if not ctx.right_is_scalar:
        # See test_equal note
        promoted_dtype = dh.promotion_table[left.dtype, right.dtype]
        left = xp.astype(left, promoted_dtype)
        right = xp.astype(right, promoted_dtype)
    binary_param_assert_against_refimpl(
        ctx, left, right, out, ">=", operator.ge, res_stype=bool
    )


@pytest.mark.min_version("2023.12")
@given(*hh.two_mutual_arrays(dh.real_float_dtypes))
def test_hypot(x1, x2):
    out = xp.hypot(x1, x2)
    _assert_correctness_binary(
        "hypot",
        math.hypot,
        in_dtypes=[x1.dtype, x2.dtype],
        in_shapes=[x1.shape, x2.shape],
        in_arrs=[x1, x2],
        out=out
    )


@pytest.mark.min_version("2022.12")
@pytest.mark.skipif(hh.complex_dtypes.is_empty, reason="no complex data types to draw from")
@given(hh.arrays(dtype=hh.complex_dtypes, shape=hh.shapes()))
def test_imag(x):
    out = xp.imag(x)
    ph.assert_dtype("imag", in_dtype=x.dtype, out_dtype=out.dtype, expected=dh.dtype_components[x.dtype])
    ph.assert_shape("imag", out_shape=out.shape, expected=x.shape)
    unary_assert_against_refimpl("imag", x, out, operator.attrgetter("imag"))


@given(hh.arrays(dtype=hh.numeric_dtypes, shape=hh.shapes()))
def test_isfinite(x):
    out = xp.isfinite(x)
    ph.assert_dtype("isfinite", in_dtype=x.dtype, out_dtype=out.dtype, expected=xp.bool)
    ph.assert_shape("isfinite", out_shape=out.shape, expected=x.shape)
    refimpl = cmath.isfinite if x.dtype in dh.complex_dtypes else math.isfinite
    unary_assert_against_refimpl("isfinite", x, out, refimpl, res_stype=bool)


@given(hh.arrays(dtype=hh.numeric_dtypes, shape=hh.shapes()))
def test_isinf(x):
    out = xp.isinf(x)
    ph.assert_dtype("isfinite", in_dtype=x.dtype, out_dtype=out.dtype, expected=xp.bool)
    ph.assert_shape("isinf", out_shape=out.shape, expected=x.shape)
    refimpl = cmath.isinf if x.dtype in dh.complex_dtypes else math.isinf
    unary_assert_against_refimpl("isinf", x, out, refimpl, res_stype=bool)


@given(hh.arrays(dtype=hh.numeric_dtypes, shape=hh.shapes()))
def test_isnan(x):
    out = xp.isnan(x)
    ph.assert_dtype("isnan", in_dtype=x.dtype, out_dtype=out.dtype, expected=xp.bool)
    ph.assert_shape("isnan", out_shape=out.shape, expected=x.shape)
    refimpl = cmath.isnan if x.dtype in dh.complex_dtypes else math.isnan
    unary_assert_against_refimpl("isnan", x, out, refimpl, res_stype=bool)


@pytest.mark.parametrize("ctx", make_binary_params("less", dh.real_dtypes))
@given(data=st.data())
def test_less(ctx, data):
    left = data.draw(ctx.left_strat, label=ctx.left_sym)
    right = data.draw(ctx.right_strat, label=ctx.right_sym)

    out = ctx.func(left, right)

    binary_param_assert_dtype(ctx, left, right, out, xp.bool)
    binary_param_assert_shape(ctx, left, right, out)
    if not ctx.right_is_scalar:
        # See test_equal note
        promoted_dtype = dh.promotion_table[left.dtype, right.dtype]
        left = xp.astype(left, promoted_dtype)
        right = xp.astype(right, promoted_dtype)
    binary_param_assert_against_refimpl(
        ctx, left, right, out, "<", operator.lt, res_stype=bool
    )


@pytest.mark.parametrize("ctx", make_binary_params("less_equal", dh.real_dtypes))
@given(data=st.data())
def test_less_equal(ctx, data):
    left = data.draw(ctx.left_strat, label=ctx.left_sym)
    right = data.draw(ctx.right_strat, label=ctx.right_sym)

    out = ctx.func(left, right)

    binary_param_assert_dtype(ctx, left, right, out, xp.bool)
    binary_param_assert_shape(ctx, left, right, out)
    if not ctx.right_is_scalar:
        # See test_equal note
        promoted_dtype = dh.promotion_table[left.dtype, right.dtype]
        left = xp.astype(left, promoted_dtype)
        right = xp.astype(right, promoted_dtype)
    binary_param_assert_against_refimpl(
        ctx, left, right, out, "<=", operator.le, res_stype=bool
    )


@given(hh.arrays(dtype=hh.all_floating_dtypes(), shape=hh.shapes()))
def test_log(x):
    out = xp.log(x)
    ph.assert_dtype("log", in_dtype=x.dtype, out_dtype=out.dtype)
    ph.assert_shape("log", out_shape=out.shape, expected=x.shape)
    refimpl = cmath.log if x.dtype in dh.complex_dtypes else math.log
    filter_ = default_filter if x.dtype in dh.complex_dtypes else lambda s: default_filter(s) and s > 0
    unary_assert_against_refimpl(
        "log", x, out, refimpl, filter_=filter_
    )


@given(hh.arrays(dtype=hh.all_floating_dtypes(), shape=hh.shapes()))
def test_log1p(x):
    out = xp.log1p(x)
    ph.assert_dtype("log1p", in_dtype=x.dtype, out_dtype=out.dtype)
    ph.assert_shape("log1p", out_shape=out.shape, expected=x.shape)
    # There isn't a cmath.log1p, and implementing one isn't straightforward
    # (see
    # https://stackoverflow.com/questions/78318212/unexpected-behaviour-of-log1p-numpy).
    # For now, just use log(1+p) for complex inputs, which should hopefully be
    # fine given the very loose numerical tolerances we use. If it isn't, we
    # can try using something like a series expansion for small p.
    if x.dtype in dh.complex_dtypes:
        refimpl = lambda z: cmath.log(1+z)
    else:
        refimpl = math.log1p
    filter_ = default_filter if x.dtype in dh.complex_dtypes else lambda s: default_filter(s) and s > -1
    unary_assert_against_refimpl(
        "log1p", x, out, refimpl, filter_=filter_
    )


@given(hh.arrays(dtype=hh.all_floating_dtypes(), shape=hh.shapes()))
def test_log2(x):
    out = xp.log2(x)
    ph.assert_dtype("log2", in_dtype=x.dtype, out_dtype=out.dtype)
    ph.assert_shape("log2", out_shape=out.shape, expected=x.shape)
    if x.dtype in dh.complex_dtypes:
        refimpl = lambda z: cmath.log(z)/math.log(2)
    else:
        refimpl = math.log2
    filter_ = default_filter if x.dtype in dh.complex_dtypes else lambda s: default_filter(s) and s > 0
    unary_assert_against_refimpl(
        "log2", x, out, refimpl, filter_=filter_
    )


@given(hh.arrays(dtype=hh.all_floating_dtypes(), shape=hh.shapes()))
def test_log10(x):
    out = xp.log10(x)
    ph.assert_dtype("log10", in_dtype=x.dtype, out_dtype=out.dtype)
    ph.assert_shape("log10", out_shape=out.shape, expected=x.shape)
    if x.dtype in dh.complex_dtypes:
        refimpl = lambda z: cmath.log(z)/math.log(10)
    else:
        refimpl = math.log10
    filter_ = default_filter if x.dtype in dh.complex_dtypes else lambda s: default_filter(s) and s > 0
    unary_assert_against_refimpl(
        "log10", x, out, refimpl, filter_=filter_
    )


def logaddexp_refimpl(l: float, r: float) -> float:
    try:
        return math.log(math.exp(l) + math.exp(r))
    except ValueError: # raised for log(0.)
        raise OverflowError


@pytest.mark.min_version("2023.12")
@given(*hh.two_mutual_arrays(dh.real_float_dtypes))
def test_logaddexp(x1, x2):
    out = xp.logaddexp(x1, x2)
    _assert_correctness_binary(
        "logaddexp",
        logaddexp_refimpl,
        in_dtypes=[x1.dtype, x2.dtype],
        in_shapes=[x1.shape, x2.shape],
        in_arrs=[x1, x2],
        out=out
    )


@given(hh.arrays(dtype=xp.bool, shape=hh.shapes()))
def test_logical_not(x):
    out = xp.logical_not(x)
    ph.assert_dtype("logical_not", in_dtype=x.dtype, out_dtype=out.dtype)
    ph.assert_shape("logical_not", out_shape=out.shape, expected=x.shape)
    unary_assert_against_refimpl(
        "logical_not", x, out, operator.not_, expr_template="(not {})={}"
    )


@given(*hh.two_mutual_arrays([xp.bool]))
def test_logical_and(x1, x2):
    out = xp.logical_and(x1, x2)
    _assert_correctness_binary(
        "logical_and",
        operator.and_,
        in_dtypes=[x1.dtype, x2.dtype],
        in_shapes=[x1.shape, x2.shape],
        in_arrs=[x1, x2],
        out=out,
        expr_template="({} and {})={}"
    )


@given(*hh.two_mutual_arrays([xp.bool]))
def test_logical_or(x1, x2):
    out = xp.logical_or(x1, x2)
    _assert_correctness_binary(
        "logical_or",
        operator.or_,
        in_dtypes=[x1.dtype, x2.dtype],
        in_shapes=[x1.shape, x2.shape],
        in_arrs=[x1, x2],
        out=out,
        expr_template="({} or {})={}"
    )


@given(*hh.two_mutual_arrays([xp.bool]))
def test_logical_xor(x1, x2):
    out = xp.logical_xor(x1, x2)
    _assert_correctness_binary(
        "logical_xor",
        operator.xor,
        in_dtypes=[x1.dtype, x2.dtype],
        in_shapes=[x1.shape, x2.shape],
        in_arrs=[x1, x2],
        out=out,
        expr_template="({} ^ {})={}"
    )


@pytest.mark.min_version("2023.12")
@given(*hh.two_mutual_arrays(dh.real_float_dtypes))
def test_maximum(x1, x2):
    out = xp.maximum(x1, x2)
    _assert_correctness_binary(
        "maximum", max, [x1.dtype, x2.dtype], [x1.shape, x2.shape], (x1, x2), out, strict_check=True
    )


@pytest.mark.min_version("2023.12")
@given(*hh.two_mutual_arrays(dh.real_float_dtypes))
def test_minimum(x1, x2):
    out = xp.minimum(x1, x2)
    _assert_correctness_binary(
        "minimum", min, [x1.dtype, x2.dtype], [x1.shape, x2.shape], (x1, x2), out, strict_check=True
    )


@pytest.mark.parametrize("ctx", make_binary_params("multiply", dh.numeric_dtypes))
@given(data=st.data())
def test_multiply(ctx, data):
    left = data.draw(ctx.left_strat, label=ctx.left_sym)
    right = data.draw(ctx.right_strat, label=ctx.right_sym)

    res = ctx.func(left, right)

    binary_param_assert_dtype(ctx, left, right, res)
    binary_param_assert_shape(ctx, left, right, res)
    binary_param_assert_against_refimpl(ctx, left, right, res, "*", operator.mul)


# TODO: clarify if uints are acceptable, adjust accordingly
@pytest.mark.parametrize("ctx", make_unary_params("negative", dh.numeric_dtypes))
@given(data=st.data())
def test_negative(ctx, data):
    x = data.draw(ctx.strat, label="x")
    # negative of the smallest negative integer is out-of-scope
    if x.dtype in dh.int_dtypes:
        assume(xp.all(x > dh.dtype_ranges[x.dtype].min))

    out = ctx.func(x)

    ph.assert_dtype(ctx.func_name, in_dtype=x.dtype, out_dtype=out.dtype)
    ph.assert_shape(ctx.func_name, out_shape=out.shape, expected=x.shape)
    unary_assert_against_refimpl(
        ctx.func_name, x, out, operator.neg, expr_template="-({})={}"  # type: ignore
    )


@pytest.mark.parametrize("ctx", make_binary_params("not_equal", dh.all_dtypes))
@given(data=st.data())
def test_not_equal(ctx, data):
    left = data.draw(ctx.left_strat, label=ctx.left_sym)
    right = data.draw(ctx.right_strat, label=ctx.right_sym)

    out = ctx.func(left, right)

    binary_param_assert_dtype(ctx, left, right, out, xp.bool)
    binary_param_assert_shape(ctx, left, right, out)
    if not ctx.right_is_scalar:
        # See test_equal note
        promoted_dtype = dh.promotion_table[left.dtype, right.dtype]
        left = xp.astype(left, promoted_dtype)
        right = xp.astype(right, promoted_dtype)
    binary_param_assert_against_refimpl(
        ctx, left, right, out, "!=", operator.ne, res_stype=bool
    )


@pytest.mark.min_version("2024.12")
@given(
    shapes=hh.two_mutually_broadcastable_shapes,
    dtype=hh.real_floating_dtypes,
    data=st.data() 
)
def test_nextafter(shapes, dtype, data):
    x1 = data.draw(hh.arrays(dtype=dtype, shape=shapes[0]), label="x1")
    x2 = data.draw(hh.arrays(dtype=dtype, shape=shapes[0]), label="x2")

    out = xp.nextafter(x1, x2)
    _assert_correctness_binary(
        "nextafter",
        math.nextafter,
        in_dtypes=[x1.dtype, x2.dtype],
        in_shapes=[x1.shape, x2.shape],
        in_arrs=[x1, x2],
        out=out
    )

@pytest.mark.parametrize("ctx", make_unary_params("positive", dh.numeric_dtypes))
@given(data=st.data())
def test_positive(ctx, data):
    x = data.draw(ctx.strat, label="x")

    out = ctx.func(x)

    ph.assert_dtype(ctx.func_name, in_dtype=x.dtype, out_dtype=out.dtype)
    ph.assert_shape(ctx.func_name, out_shape=out.shape, expected=x.shape)
    ph.assert_array_elements(ctx.func_name, out=out, expected=x)


@pytest.mark.parametrize("ctx", make_binary_params("pow", dh.numeric_dtypes))
@given(data=st.data())
def test_pow(ctx, data):
    left = data.draw(ctx.left_strat, label=ctx.left_sym)
    right = data.draw(ctx.right_strat, label=ctx.right_sym)
    if ctx.right_is_scalar:
        if isinstance(right, int):
            assume(right >= 0)
    else:
        if dh.is_int_dtype(right.dtype):
            assume(xp.all(right >= 0))

    with hh.reject_overflow():
        res = ctx.func(left, right)

    binary_param_assert_dtype(ctx, left, right, res)
    binary_param_assert_shape(ctx, left, right, res)
    # Values testing pow is too finicky


@pytest.mark.min_version("2022.12")
@pytest.mark.skipif(hh.complex_dtypes.is_empty, reason="no complex data types to draw from")
@given(hh.arrays(dtype=hh.complex_dtypes, shape=hh.shapes()))
def test_real(x):
    out = xp.real(x)
    ph.assert_dtype("real", in_dtype=x.dtype, out_dtype=out.dtype, expected=dh.dtype_components[x.dtype])
    ph.assert_shape("real", out_shape=out.shape, expected=x.shape)
    unary_assert_against_refimpl("real", x, out, operator.attrgetter("real"))


@pytest.mark.min_version("2024.12")
@given(hh.arrays(dtype=hh.floating_dtypes, shape=hh.shapes(), elements=finite_kw))
def test_reciprocal(x):
    out = xp.reciprocal(x)
    ph.assert_dtype("reciprocal", in_dtype=x.dtype, out_dtype=out.dtype)
    ph.assert_shape("reciprocal", out_shape=out.shape, expected=x.shape)
    refimpl = lambda x: 1.0 / x
    unary_assert_against_refimpl(
        "reciprocal",
        x,
        out,
        refimpl,
        strict_check=True,
    )


@pytest.mark.skip(reason="flaky")
@pytest.mark.parametrize("ctx", make_binary_params("remainder", dh.real_dtypes))
@given(data=st.data())
def test_remainder(ctx, data):
    left = data.draw(ctx.left_strat, label=ctx.left_sym)
    right = data.draw(ctx.right_strat, label=ctx.right_sym)
    if ctx.right_is_scalar:
        assume(right != 0)
    else:
        assume(not xp.any(right == 0))

    res = ctx.func(left, right)

    binary_param_assert_dtype(ctx, left, right, res)
    binary_param_assert_shape(ctx, left, right, res)
    binary_param_assert_against_refimpl(ctx, left, right, res, "%", operator.mod)


@given(hh.arrays(dtype=hh.numeric_dtypes, shape=hh.shapes()))
def test_round(x):
    out = xp.round(x)
    ph.assert_dtype("round", in_dtype=x.dtype, out_dtype=out.dtype)
    ph.assert_shape("round", out_shape=out.shape, expected=x.shape)
    if x.dtype in dh.complex_dtypes:
        refimpl = lambda z: complex(round(z.real), round(z.imag))
    else:
        refimpl = round
    unary_assert_against_refimpl("round", x, out, refimpl, strict_check=True)


@pytest.mark.min_version("2023.12")
@given(hh.arrays(dtype=hh.real_floating_dtypes, shape=hh.shapes()))
def test_signbit(x):
    out = xp.signbit(x)
    ph.assert_dtype("signbit", in_dtype=x.dtype, out_dtype=out.dtype, expected=xp.bool)
    ph.assert_shape("signbit", out_shape=out.shape, expected=x.shape)
    refimpl = lambda x: math.copysign(1.0, x) < 0
    unary_assert_against_refimpl("round", x, out, refimpl, strict_check=True)


@given(hh.arrays(dtype=hh.numeric_dtypes, shape=hh.shapes(), elements=finite_kw))
def test_sign(x):
    out = xp.sign(x)
    ph.assert_dtype("sign", in_dtype=x.dtype, out_dtype=out.dtype)
    ph.assert_shape("sign", out_shape=out.shape, expected=x.shape)
    refimpl = lambda x: x / abs(x) if x != 0 else 0
    unary_assert_against_refimpl(
        "sign",
        x,
        out,
        refimpl,
        strict_check=True,
    )


@given(hh.arrays(dtype=hh.all_floating_dtypes(), shape=hh.shapes()))
def test_sin(x):
    out = xp.sin(x)
    ph.assert_dtype("sin", in_dtype=x.dtype, out_dtype=out.dtype)
    ph.assert_shape("sin", out_shape=out.shape, expected=x.shape)
    refimpl = cmath.sin if x.dtype in dh.complex_dtypes else math.sin
    unary_assert_against_refimpl("sin", x, out, refimpl)


@given(hh.arrays(dtype=hh.all_floating_dtypes(), shape=hh.shapes()))
def test_sinh(x):
    out = xp.sinh(x)
    ph.assert_dtype("sinh", in_dtype=x.dtype, out_dtype=out.dtype)
    ph.assert_shape("sinh", out_shape=out.shape, expected=x.shape)
    refimpl = cmath.sinh if x.dtype in dh.complex_dtypes else math.sinh
    unary_assert_against_refimpl("sinh", x, out, refimpl)


@given(hh.arrays(dtype=hh.numeric_dtypes, shape=hh.shapes()))
def test_square(x):
    out = xp.square(x)
    ph.assert_dtype("square", in_dtype=x.dtype, out_dtype=out.dtype)
    ph.assert_shape("square", out_shape=out.shape, expected=x.shape)
    unary_assert_against_refimpl(
        "square", x, out, lambda s: s*s, expr_template="{}²={}"
    )


@given(hh.arrays(dtype=hh.all_floating_dtypes(), shape=hh.shapes()))
def test_sqrt(x):
    out = xp.sqrt(x)
    ph.assert_dtype("sqrt", in_dtype=x.dtype, out_dtype=out.dtype)
    ph.assert_shape("sqrt", out_shape=out.shape, expected=x.shape)
    refimpl = cmath.sqrt if x.dtype in dh.complex_dtypes else math.sqrt
    filter_ = default_filter if x.dtype in dh.complex_dtypes else lambda s: default_filter(s) and s >= 0
    unary_assert_against_refimpl(
        "sqrt", x, out, refimpl, filter_=filter_
    )


@pytest.mark.parametrize("ctx", make_binary_params("subtract", dh.numeric_dtypes))
@given(data=st.data())
def test_subtract(ctx, data):
    left = data.draw(ctx.left_strat, label=ctx.left_sym)
    right = data.draw(ctx.right_strat, label=ctx.right_sym)

    with hh.reject_overflow():
        res = ctx.func(left, right)

    binary_param_assert_dtype(ctx, left, right, res)
    binary_param_assert_shape(ctx, left, right, res)
    binary_param_assert_against_refimpl(ctx, left, right, res, "-", operator.sub)


@given(hh.arrays(dtype=hh.all_floating_dtypes(), shape=hh.shapes()))
def test_tan(x):
    out = xp.tan(x)
    ph.assert_dtype("tan", in_dtype=x.dtype, out_dtype=out.dtype)
    ph.assert_shape("tan", out_shape=out.shape, expected=x.shape)
    refimpl = cmath.tan if x.dtype in dh.complex_dtypes else math.tan
    unary_assert_against_refimpl("tan", x, out, refimpl)


@given(hh.arrays(dtype=hh.all_floating_dtypes(), shape=hh.shapes()))
def test_tanh(x):
    out = xp.tanh(x)
    ph.assert_dtype("tanh", in_dtype=x.dtype, out_dtype=out.dtype)
    ph.assert_shape("tanh", out_shape=out.shape, expected=x.shape)
    refimpl = cmath.tanh if x.dtype in dh.complex_dtypes else math.tanh
    unary_assert_against_refimpl("tanh", x, out, refimpl)


@given(hh.arrays(dtype=hh.real_dtypes, shape=xps.array_shapes()))
def test_trunc(x):
    out = xp.trunc(x)
    ph.assert_dtype("trunc", in_dtype=x.dtype, out_dtype=out.dtype)
    ph.assert_shape("trunc", out_shape=out.shape, expected=x.shape)
    unary_assert_against_refimpl("trunc", x, out, math.trunc, strict_check=True)


def _check_binary_with_scalars(func_data, x1x2):
    x1, x2 = x1x2
    func_name, refimpl, kwds, expected_dtype = func_data
    func = getattr(xp, func_name)
    out = func(x1, x2)
    in_dtypes, in_shapes, (x1a, x2a) = _convert_scalars_helper(x1, x2)
    _assert_correctness_binary(
        func_name, refimpl, in_dtypes, in_shapes, (x1a, x2a), out, expected_dtype, **kwds
    )


def _filter_zero(x):
    return x != 0 if dh.is_scalar(x) else (not xp.any(x == 0))


@pytest.mark.min_version("2024.12")
@pytest.mark.parametrize('func_data',
    # func_name, refimpl, kwargs, expected_dtype
    [
        ("add", operator.add, {}, None),
        ("atan2", math.atan2, {}, None),
        ("copysign", math.copysign, {}, None),
        ("divide", operator.truediv, {"filter_": lambda s: s != 0}, None),
        ("hypot", math.hypot, {}, None),
        ("logaddexp", logaddexp_refimpl, {}, None),
        ("nextafter", math.nextafter, {}, None),
        ("maximum", max, {'strict_check': True}, None),
        ("minimum", min, {'strict_check': True}, None),
        ("multiply", operator.mul, {}, None),
        ("subtract", operator.sub, {}, None),

        ("equal", operator.eq, {}, xp.bool),
        ("not_equal", operator.ne, {}, xp.bool),
        ("less", operator.lt, {}, xp.bool),
        ("less_equal", operator.le, {}, xp.bool),
        ("greater", operator.gt, {}, xp.bool),
        ("greater_equal", operator.ge, {}, xp.bool),
        ("pow", operator.pow, {'check_values': False}, None)   # value tests are too finicky for pow
    ],
    ids=lambda func_data: func_data[0]  # use names for test IDs
)
@given(x1x2=hh.array_and_py_scalar(dh.real_float_dtypes))
def test_binary_with_scalars_real(func_data, x1x2):
    _check_binary_with_scalars(func_data, x1x2)


@pytest.mark.min_version("2024.12")
@pytest.mark.parametrize('func_data',
    # func_name, refimpl, kwargs, expected_dtype
    [
        ("logical_and", operator.and_, {"expr_template": "({} or {})={}"}, None),
        ("logical_or", operator.or_, {"expr_template": "({} or {})={}"}, None),
        ("logical_xor", operator.xor, {"expr_template": "({} or {})={}"}, None),
    ],
    ids=lambda func_data: func_data[0]  # use names for test IDs
)
@given(x1x2=hh.array_and_py_scalar([xp.bool]))
def test_binary_with_scalars_bool(func_data, x1x2):
    _check_binary_with_scalars(func_data, x1x2)


@pytest.mark.min_version("2024.12")
@pytest.mark.parametrize('func_data',
    # func_name, refimpl, kwargs, expected_dtype
    [
        ("floor_divide", operator.floordiv, {}, None),
        ("remainder", operator.mod, {}, None),
    ],
    ids=lambda func_data: func_data[0]  # use names for test IDs
)
@given(x1x2=hh.array_and_py_scalar([xp.int64]))
def test_binary_with_scalars_int(func_data, x1x2):
    assume(_filter_zero(x1x2[1]))
    assume(_filter_zero(x1x2[0]) and _filter_zero(x1x2[1]))
    _check_binary_with_scalars(func_data, x1x2)


@pytest.mark.min_version("2024.12")
@pytest.mark.parametrize('func_data',
    # func_name, refimpl, kwargs, expected_dtype
    [
        ("bitwise_and", operator.and_, {}, None),
        ("bitwise_or", operator.or_, {}, None),
        ("bitwise_xor", operator.xor, {}, None),
    ],
    ids=lambda func_data: func_data[0]  # use names for test IDs
)
@given(x1x2=hh.array_and_py_scalar([xp.int32]))
def test_binary_with_scalars_bitwise(func_data, x1x2):
    func_name, refimpl, kwargs, expected = func_data
    # repack the refimpl
    refimpl_ = lambda l, r: mock_int_dtype(refimpl(l, r), xp.int32 )
    _check_binary_with_scalars((func_name, refimpl_, kwargs, expected), x1x2)


<<<<<<< HEAD
@pytest.mark.min_version("2024.12")
@pytest.mark.parametrize('func_data',
    # func_name, refimpl, kwargs, expected_dtype
    [
        ("bitwise_left_shift", operator.lshift, {}, None),
        ("bitwise_right_shift", operator.rshift, {}, None),
    ],
    ids=lambda func_data: func_data[0]  # use names for test IDs
)
@given(x1x2=hh.array_and_py_scalar([xp.int32], positive=True, mM=(1, 3)))
def test_binary_with_scalars_bitwise_shifts(func_data, x1x2):
    func_name, refimpl, kwargs, expected = func_data
    # repack the refimpl
    refimpl_ = lambda l, r: mock_int_dtype(refimpl(l, r), xp.int32 )
    _check_binary_with_scalars((func_name, refimpl_, kwargs, expected), x1x2)
=======
@pytest.mark.unvectorized
@given(
    x1x2=hh.array_and_py_scalar([xp.int32]),
    data=st.data()
)
def test_where_with_scalars(x1x2, data):
    x1, x2 = x1x2

    if dh.is_scalar(x1):
        dtype, shape = x2.dtype, x2.shape
        x1_arr, x2_arr = xp.broadcast_to(xp.asarray(x1), shape), x2
    else:
        dtype, shape = x1.dtype, x1.shape
        x1_arr, x2_arr = x1, xp.broadcast_to(xp.asarray(x2), shape)

    condition = data.draw(hh.arrays(shape=shape, dtype=xp.bool))

    out = xp.where(condition, x1, x2)

    assert out.dtype == dtype, f"where: got {out.dtype = } for {dtype=}, {x1=} and {x2=}"
    assert out.shape == shape, f"where: got {out.shape = } for {shape=}, {x1=} and {x2=}"

    # value test
    for idx in sh.ndindex(shape):
        if condition[idx]:
            assert out[idx] == x1_arr[idx]
        else:
            assert out[idx] == x2_arr[idx]
>>>>>>> 188b1e91
<|MERGE_RESOLUTION|>--- conflicted
+++ resolved
@@ -1905,7 +1905,6 @@
     _check_binary_with_scalars((func_name, refimpl_, kwargs, expected), x1x2)
 
 
-<<<<<<< HEAD
 @pytest.mark.min_version("2024.12")
 @pytest.mark.parametrize('func_data',
     # func_name, refimpl, kwargs, expected_dtype
@@ -1921,7 +1920,8 @@
     # repack the refimpl
     refimpl_ = lambda l, r: mock_int_dtype(refimpl(l, r), xp.int32 )
     _check_binary_with_scalars((func_name, refimpl_, kwargs, expected), x1x2)
-=======
+
+
 @pytest.mark.unvectorized
 @given(
     x1x2=hh.array_and_py_scalar([xp.int32]),
@@ -1950,4 +1950,4 @@
             assert out[idx] == x1_arr[idx]
         else:
             assert out[idx] == x2_arr[idx]
->>>>>>> 188b1e91
+
