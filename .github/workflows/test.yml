--- conflicted
+++ resolved
@@ -8,12 +8,7 @@
     runs-on: ubuntu-latest
     strategy:
       matrix:
-<<<<<<< HEAD
-        python-version: ["3.10", "3.12", "3.13"]
-=======
-        python-version: ["3.12", "3.13", "3.14"]
->>>>>>> 8909fbb2
-
+        python-version: ["3.10", "3.12", "3.13", "3.14"]
     steps:
     - name: Checkout array-api-tests
       uses: actions/checkout@v1
